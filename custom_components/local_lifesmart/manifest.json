--- conflicted
+++ resolved
@@ -7,15 +7,7 @@
     "options": true,
     "dependencies": [],
     "requirements": [],
-<<<<<<< HEAD
-<<<<<<< Updated upstream
-    "version": "1.0.0",
-=======
     "version": "1.0.3_beta",
->>>>>>> Stashed changes
-=======
-    "version": "1.0.3",
->>>>>>> f3fb0615
     "iot_class": "local_push"
   }
   